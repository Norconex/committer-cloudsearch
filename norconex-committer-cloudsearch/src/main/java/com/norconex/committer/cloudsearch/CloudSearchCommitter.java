--- conflicted
+++ resolved
@@ -1,857 +1,756 @@
-/* Copyright 2016-2017 Norconex Inc.
- *
- * Licensed under the Apache License, Version 2.0 (the "License");
- * you may not use this file except in compliance with the License.
- * You may obtain a copy of the License at
- *
- *     http://www.apache.org/licenses/LICENSE-2.0
- *
- * Unless required by applicable law or agreed to in writing, software
- * distributed under the License is distributed on an "AS IS" BASIS,
- * WITHOUT WARRANTIES OR CONDITIONS OF ANY KIND, either express or implied.
- * See the License for the specific language governing permissions and
- * limitations under the License.
- */
-package com.norconex.committer.cloudsearch;
-
-import com.amazonaws.AmazonServiceException;
-import com.amazonaws.ClientConfiguration;
-import com.amazonaws.auth.AWSStaticCredentialsProvider;
-import com.amazonaws.auth.BasicAWSCredentials;
-import com.amazonaws.auth.DefaultAWSCredentialsProviderChain;
-import com.amazonaws.client.builder.AwsClientBuilder.EndpointConfiguration;
-import com.amazonaws.services.cloudsearchdomain.AmazonCloudSearchDomain;
-import com.amazonaws.services.cloudsearchdomain.AmazonCloudSearchDomainClientBuilder;
-import com.amazonaws.services.cloudsearchdomain.model.UploadDocumentsRequest;
-import com.amazonaws.services.cloudsearchdomain.model.UploadDocumentsResult;
-import com.norconex.committer.core.*;
-import com.norconex.commons.lang.StringUtil;
-import com.norconex.commons.lang.encrypt.EncryptionKey;
-import com.norconex.commons.lang.encrypt.EncryptionUtil;
-import com.norconex.commons.lang.map.Properties;
-import com.norconex.commons.lang.time.DurationParser;
-import com.norconex.commons.lang.xml.EnhancedXMLStreamWriter;
-import org.apache.commons.configuration.XMLConfiguration;
-import org.apache.commons.lang3.StringUtils;
-import org.apache.commons.lang3.builder.EqualsBuilder;
-import org.apache.commons.lang3.builder.HashCodeBuilder;
-import org.apache.commons.lang3.builder.ToStringBuilder;
-import org.apache.commons.lang3.builder.ToStringStyle;
-import org.apache.log4j.LogManager;
-import org.apache.log4j.Logger;
-import org.json.JSONObject;
-
-import javax.xml.stream.XMLStreamException;
-import javax.xml.stream.XMLStreamWriter;
-import java.io.ByteArrayInputStream;
-import java.io.IOException;
-import java.nio.charset.StandardCharsets;
-import java.util.*;
-import java.util.regex.Pattern;
-
-/**
- * <p>
- * Commits documents to Amazon CloudSearch.
- * </p>
- * <h3>Authentication:</h3>
- * <p>
- * An access key and security key are required to connect to interact with
- * CloudSearch. For enhanced security, it is best to use one of the methods
- * described in {@link DefaultAWSCredentialsProviderChain} for setting them
- * (environment variables, system properties, profile file, etc).
- * Do not explicitly set "accessKey" and "secretKey" on this class if you
- * want to rely on safer methods.
- * </p>
- * <h3>CloudSearch ID limitations:</h3>
- * <p>
- * As of this writing, CloudSearch has a 128 characters limitation
- * on its "id" field. In addition, certain characters are not allowed.
- * By default, an error will result from trying to submit
- * documents with an invalid ID. <b>As of 1.3.0</b>, you can get around this by
- * setting {@link #setFixBadIds(boolean)} to <code>true</code>.  It will
- * truncate references that are too long and append a hash code to it
- * representing the truncated part.  It will also convert invalid
- * characters to underscore.  This approach is not 100%
- * collision-free (uniqueness), but it should safely cover the vast
- * majority of cases.
- * </p>
- * <p>
- * If you want to keep the original (non-truncated) URL, make sure you set
- * {@link #setKeepSourceReferenceField(boolean)} to <code>true</code>.
- * </p>
-<<<<<<< HEAD
- * 
- * <h3>Password encryption in XML configuration:</h3>
- * <p>
- * As of 1.4.0, it is possible to specify proxy settings, and optionally, have
- * the supplied password encrypted using {@link EncryptionUtil} or 
- * encrypt/decrypt scripts package with this library. 
- * In order for the password to be decrypted properly by the crawler, you need
- * to specify the encryption key used to encrypt it. The key can be stored
- * in a few supported locations and a combination of 
- * <code>proxyPasswordKey</code>
- * and <code>proxyPasswordKeySource</code> must be specified to properly
- * locate the key. The supported sources are:
- * </p> 
- * <table border="1" summary="">
- *   <tr>
- *     <th><code>proxyPasswordKeySource</code></th>
- *     <th><code>proxyPasswordKey</code></th>
- *   </tr>
- *   <tr>
- *     <td><code>key</code></td>
- *     <td>The actual encryption key.</td>
- *   </tr>
- *   <tr>
- *     <td><code>file</code></td>
- *     <td>Path to a file containing the encryption key.</td>
- *   </tr>
- *   <tr>
- *     <td><code>environment</code></td>
- *     <td>Name of an environment variable containing the key.</td>
- *   </tr>
- *   <tr>
- *     <td><code>property</code></td>
- *     <td>Name of a JVM system property containing the key.</td>
- *   </tr>
- * </table>
- * 
-=======
- * <p>
->>>>>>> 0dd49e87
- * <h3>XML configuration usage:</h3>
- * <p>
- * <pre>
- *  &lt;committer class="com.norconex.committer.cloudsearch.CloudSearchCommitter"&gt;
- *
- *      &lt;!-- Mandatory: --&gt;
- *      &lt;serviceEndpoint&gt;(CloudSearch service endpoint)&lt;/serviceEndpoint&gt;
- *
- *      &lt;!-- Mandatory if not configured elsewhere: --&gt;
- *      &lt;accessKey&gt;
- *         (Optional CloudSearch access key. Will be taken from environment
- *          when blank.)
- *      &lt;/accessKey&gt;
- *      &lt;secretKey&gt;
- *         (Optional CloudSearch secret key. Will be taken from environment
- *          when blank.)
- *      &lt;/secretKey&gt;
- *
- *      &lt;!-- Optional settings: --&gt;
- *      &lt;fixBadIds&gt;
- *         [false|true](Forces references to fit into a CloudSearch id field.)
- *      &lt;/fixBadIds&gt;
- *      &lt;signingRegion&gt;(CloudSearch signing region)&lt;/signingRegion&gt;
- *      &lt;proxyHost&gt;...&lt;/proxyHost&gt;
- *      &lt;proxyPort&gt;...&lt;/proxyPort&gt;
- *      &lt;proxyUsername&gt;...&lt;/proxyUsername&gt;
- *      &lt;proxyPassword&gt;...&lt;/proxyPassword&gt;
- *      &lt;!-- Use the following if password is encrypted. --&gt;
- *      &lt;proxyPasswordKey&gt;(the encryption key or a reference to it)&lt;/proxyPasswordKey&gt;
- *      &lt;proxyPasswordKeySource&gt;[key|file|environment|property]&lt;/proxyPasswordKeySource&gt;
- *      
- *      &lt;sourceReferenceField keep="[false|true]"&gt;
- *         (Optional name of field that contains the document reference, when
- *         the default document reference is not used.  The reference value
- *         will be mapped to CloudSearch "id" field, which is mandatory.
- *         Once re-mapped, this metadata source field is
- *         deleted, unless "keep" is set to <code>true</code>.)
- *      &lt;/sourceReferenceField&gt;
- *      &lt;sourceContentField keep="[false|true]"&gt;
- *         (If you wish to use a metadata field to act as the document
- *         "content", you can specify that field here.  Default
- *         does not take a metadata field but rather the document content.
- *         Once re-mapped, the metadata source field is deleted,
- *         unless "keep" is set to <code>true</code>.)
- *      &lt;/sourceContentField&gt;
- *      &lt;targetContentField&gt;
- *         (CloudSearch target field name for a document content/body.
- *          Default is: content)
- *      &lt;/targetContentField&gt;
- *      &lt;commitBatchSize&gt;
- *          (Max number of docs to send CloudSearch at once. If you experience
- *           memory problems, lower this number.  Default is 100.)
- *      &lt;/commitBatchSize&gt;
- *      &lt;queueDir&gt;(Optional path where to queue files)&lt;/queueDir&gt;
- *      &lt;queueSize&gt;
- *          (Max queue size before committing. Default is 1000.)
- *      &lt;/queueSize&gt;
- *      &lt;maxRetries&gt;
- *          (Max retries upon commit failures. Default is 0.)
- *      &lt;/maxRetries&gt;
- *      &lt;proxyHost&gt;...&lt;/proxyHost&gt;
- *      &lt;proxyPort&gt;...&lt;/proxyPort&gt;
- *      &lt;proxyUsername&gt;...&lt;/proxyUsername&gt;
- *      &lt;proxyPassword&gt;...&lt;/proxyPassword&gt;
- *  &lt;/committer&gt;
- * </pre>
- * <p>
- * <p>
- * XML configuration entries expecting millisecond durations
- * can be provided in human-readable format (English only), as per
- * {@link DurationParser} (e.g., "5 minutes and 30 seconds" or "5m30s").
- * </p>
- *
- * @author El-Hebri Khiari
- * @author Pascal Essiembre
- */
-public class CloudSearchCommitter extends AbstractMappedCommitter {
-
-    private static final Logger LOG =
-            LogManager.getLogger(CloudSearchCommitter.class);
-
-    /**
-     * CouldSearch mandatory field pattern. Characters not matching
-     * the pattern will be replaced by an underscore.
-     */
-    public static final Pattern FIELD_PATTERN = Pattern.compile(
-            "[a-z0-9][a-z0-9_]{0,63}$");
-
-    /**
-     * CloudSearch mandatory ID field
-     */
-    public static final String COULDSEARCH_ID_FIELD = "id";
-    /**
-     * Default CloudSearch content field
-     */
-    public static final String DEFAULT_COULDSEARCH_CONTENT_FIELD = "content";
-
-    private static final String TEMP_TARGET_ID_FIELD = "__nx.cloudsearch.id";
-
-    private AmazonCloudSearchDomain awsClient;
-    private boolean needNewAwsClient = true;
-
-    private String serviceEndpoint;
-    private String signingRegion;
-    private String accessKey;
-    private String secretKey;
-    private boolean fixBadIds;
-    private String proxyHost = null;
-    private int proxyPort = 8080;
-    private String proxyUsername = null;
-<<<<<<< HEAD
-    private String proxyPassword = null;
-    private EncryptionKey proxyPasswordKey;    
-    
-=======
-    private String proxyPasswort = null;
-
->>>>>>> 0dd49e87
-    public CloudSearchCommitter() {
-        this(null);
-    }
-
-    public CloudSearchCommitter(String serviceEndpoint) {
-        this(serviceEndpoint, null);
-    }
-
-    public CloudSearchCommitter(String serviceEndpoint, String signingRegion) {
-        super();
-        this.serviceEndpoint = serviceEndpoint;
-        this.signingRegion = signingRegion;
-        setTargetContentField(DEFAULT_COULDSEARCH_CONTENT_FIELD);
-        super.setTargetReferenceField(TEMP_TARGET_ID_FIELD);
-    }
-
-    /**
-     * Gets AWS service endpoint.
-     *
-     * @return AWS service endpoing
-     * @since 1.2.0.
-     */
-    public String getServiceEndpoint() {
-        return serviceEndpoint;
-    }
-
-    /**
-     * Sets AWS service endpoint.
-     *
-     * @param serviceEndpoint AWS service endpoing
-     * @since 1.2.0.
-     */
-    public void setServiceEndpoint(String serviceEndpoint) {
-        this.serviceEndpoint = serviceEndpoint;
-        needNewAwsClient = true;
-    }
-
-    /**
-     * Gets the AWS signing region.
-     *
-     * @return the AWS signing region
-     * @since 1.2.0.
-     */
-    public String getSigningRegion() {
-        return signingRegion;
-    }
-
-    /**
-     * Gets the AWS signing region.
-     *
-     * @param signingRegion the AWS signing region
-     * @since 1.2.0.
-     */
-    public void setSigningRegion(String signingRegion) {
-        this.signingRegion = signingRegion;
-        needNewAwsClient = true;
-    }
-
-    /**
-     * Gets the CloudSearch document endpoint.
-     *
-     * @return document endpoint
-     * @deprecated Since 1.2.0, use {@link #setServiceEndpoint(String)}
-     */
-    @Deprecated
-    public String getDocumentEndpoint() {
-        return getServiceEndpoint();
-    }
-
-    /**
-     * Sets the CloudSearch document endpoint.
-     *
-     * @param documentEndpoint document endpoint
-     * @deprecated Since 1.2.0, use {@link #getServiceEndpoint()}
-     */
-    @Deprecated
-    public void setDocumentEndpoint(String documentEndpoint) {
-        setServiceEndpoint(documentEndpoint);
-    }
-
-    /**
-     * Gets the CloudSearch access key. If <code>null</code>, the access key
-     * will be obtained from the environment, as detailed in
-     * {@link DefaultAWSCredentialsProviderChain}.
-     *
-     * @return the access key
-     */
-    public String getAccessKey() {
-        return accessKey;
-    }
-
-    /**
-     * Sets the CloudSearch access key.  If <code>null</code>, the access key
-     * will be obtained from the environment, as detailed in
-     * {@link DefaultAWSCredentialsProviderChain}.
-     *
-     * @param accessKey the access key
-     */
-    public void setAccessKey(String accessKey) {
-        this.accessKey = accessKey;
-        needNewAwsClient = true;
-    }
-
-    /**
-     * Gets the CloudSearch secret key. If <code>null</code>, the secret key
-     * will be obtained from the environment, as detailed in
-     * {@link DefaultAWSCredentialsProviderChain}.
-     *
-     * @return the secret key
-     */
-    public String getSecretKey() {
-        return secretKey;
-    }
-
-    /**
-     * Sets the CloudSearch secret key.  If <code>null</code>, the secret key
-     * will be obtained from the environment, as detailed in
-     * {@link DefaultAWSCredentialsProviderChain}.
-     *
-     * @param secretKey the secret key
-     */
-    public void setSecretKey(String secretKey) {
-        this.secretKey = secretKey;
-        needNewAwsClient = true;
-    }
-
-    /**
-     * This method is not supported and will throw an
-     * {@link UnsupportedOperationException} if invoked.  With CloudSearch,
-     * the target field for a document unique id is always "id".
-     *
-     * @param targetReferenceField the target field
-     */
-    @Override
-    public void setTargetReferenceField(String targetReferenceField) {
-        if (!TEMP_TARGET_ID_FIELD.equals(targetReferenceField)
-                && targetReferenceField != null) {
-            LOG.warn("Target reference field is always \"id\" "
-                    + "and cannot be changed.");
-        }
-    }
-
-    /**
-     * Gets whether to fix IDs that are too long for CloudSearch
-     * ID limitation (128 characters max). If <code>true</code>,
-     * long IDs will be truncated and a hash code representing the
-     * truncated part will be appended.
-     *
-     * @return <code>true</code> to fix IDs that are too long
-     * @since 1.3.0
-     */
-    public boolean isFixBadIds() {
-        return fixBadIds;
-    }
-
-    /**
-     * Sets whether to fix IDs that are too long for CloudSearch
-     * ID limitation (128 characters max). If <code>true</code>,
-     * long IDs will be truncated and a hash code representing the
-     * truncated part will be appended.
-     *
-     * @param fixBadIds <code>true</code> to fix IDs that are too long
-     * @since 1.3.0
-     */
-    public void setFixBadIds(boolean fixBadIds) {
-        this.fixBadIds = fixBadIds;
-    }
-<<<<<<< HEAD
-    
-    /**
-     * Gets the proxy host.
-     * @return proxy host
-     * @since 1.4.0
-     */
-    public String getProxyHost() {
-        return proxyHost;
-    }
-    /**
-     * Sets the proxy host.
-     * @param proxyHost proxy host
-     * @since 1.4.0
-     */
-=======
-
-    public String getProxyHost() {
-        return proxyHost;
-    }
-
->>>>>>> 0dd49e87
-    public void setProxyHost(String proxyHost) {
-        this.proxyHost = proxyHost;
-    }
-
-<<<<<<< HEAD
-    /**
-     * Gets the proxy port.
-     * @return proxy port
-     * @since 1.4.0
-     */
-    public int getProxyPort() {
-        return proxyPort;
-    }
-    /**
-     * Sets the proxy port.
-     * @param proxyPort proxy port
-     * @since 1.4.0
-     */
-=======
-    public int getProxyPort() {
-        return proxyPort;
-    }
-
->>>>>>> 0dd49e87
-    public void setProxyPort(int proxyPort) {
-        this.proxyPort = proxyPort;
-    }
-
-<<<<<<< HEAD
-    /**
-     * Gets the proxy username.
-     * @return proxy username
-     * @since 1.4.0
-     */
-    public String getProxyUsername() {
-        return proxyUsername;
-    }
-    /**
-     * Sets the proxy username
-     * @param proxyUsername proxy username
-     * @since 1.4.0
-     */
-=======
-    public String getProxyUsername() {
-        return proxyUsername;
-    }
-
->>>>>>> 0dd49e87
-    public void setProxyUsername(String proxyUsername) {
-        this.proxyUsername = proxyUsername;
-    }
-
-<<<<<<< HEAD
-    /**
-     * Gets the proxy password.
-     * @return proxy password
-     * @since 1.4.0
-     */
-    public String getProxyPassword() {
-        return proxyPassword;
-    }
-    /**
-     * Sets the proxy password.
-     * @param proxyPassword proxy password
-     * @since 1.4.0
-     */
-    public void setProxyPassword(String proxyPassword) {
-        this.proxyPassword = proxyPassword;
-    }
-    
-    /**
-     * Gets the proxy password encryption key.
-     * @return the password key or <code>null</code> if the password is not
-     * encrypted.
-     * @see EncryptionUtil
-     * @since 1.4.0
-     */
-    public EncryptionKey getProxyPasswordKey() {
-        return proxyPasswordKey;
-    }
-    /**
-     * Sets the proxy password encryption key. Only required when 
-     * the password is encrypted.
-     * @param proxyPasswordKey password key
-     * @see EncryptionUtil
-     * @since 1.4.0
-     */
-    public void setProxyPasswordKey(EncryptionKey proxyPasswordKey) {
-        this.proxyPasswordKey = proxyPasswordKey;
-    }
-    
-=======
-    public String getProxyPasswort() {
-        return proxyPasswort;
-    }
-
-    public void setProxyPasswort(String proxyPasswort) {
-        this.proxyPasswort = proxyPasswort;
-    }
-
->>>>>>> 0dd49e87
-    @Override
-    protected void commitBatch(List<ICommitOperation> batch) {
-        LOG.info("Sending " + batch.size()
-                + " documents to AWS CloudSearch for addition/deletion.");
-
-        List<JSONObject> documentBatch = new ArrayList<>();
-        for (ICommitOperation op : batch) {
-            if (op instanceof IAddOperation) {
-                documentBatch.add(buildJsonDocumentAddition(
-                        ((IAddOperation) op).getMetadata()));
-            } else if (op instanceof IDeleteOperation) {
-                documentBatch.add(buildJsonDocumentDeletion(
-                        ((IDeleteOperation) op).getReference()));
-            } else {
-                throw new CommitterException("Unsupported operation:" + op);
-            }
-        }
-        uploadBatchToCloudSearch(documentBatch);
-    }
-
-    private void uploadBatchToCloudSearch(List<JSONObject> documentBatch) {
-        // Convert the JSON list to String and read it as a stream from memory
-        // (for increased performance), for it to be usable by the AWS 
-        // CloudSearch UploadRequest. If memory becomes a concern, consider 
-        // streaming to file.
-        // ArrayList.toString() joins the elements in a JSON-compliant way.
-        byte[] bytes =
-                documentBatch.toString().getBytes(StandardCharsets.UTF_8);
-        try (ByteArrayInputStream is = new ByteArrayInputStream(bytes)) {
-            UploadDocumentsRequest uploadRequest = new UploadDocumentsRequest();
-            uploadRequest.setContentType("application/json");
-            uploadRequest.setDocuments(is);
-            uploadRequest.setContentLength((long) bytes.length);
-            ensureAWSClient();
-            UploadDocumentsResult result =
-                    awsClient.uploadDocuments(uploadRequest);
-            LOG.info(result.getAdds() + " Add requests and "
-                    + result.getDeletes() + " Delete requests "
-                    + "sent to the AWS CloudSearch domain.");
-        } catch (IOException | AmazonServiceException e) {
-            LOG.error("CloudSearch error: " + e.getMessage());
-            throw new CommitterException(
-                    "Could not upload request to CloudSearch: "
-                            + e.getMessage(), e);
-        }
-    }
-
-    private synchronized void ensureAWSClient() {
-        if (StringUtils.isBlank(getServiceEndpoint())) {
-            throw new CommitterException("Service endpoint is undefined.");
-        }
-
-        if (!needNewAwsClient) {
-            return;
-        }
-
-        AmazonCloudSearchDomainClientBuilder b =
-                AmazonCloudSearchDomainClientBuilder.standard();
-        b.setClientConfiguration(buildClientConfiguration());
-        if (StringUtils.isAnyBlank(accessKey, secretKey)) {
-            b.withCredentials(new DefaultAWSCredentialsProviderChain());
-        } else {
-            b.withCredentials(new AWSStaticCredentialsProvider(
-                    new BasicAWSCredentials(accessKey, secretKey)));
-        }
-        b.withEndpointConfiguration(
-                new EndpointConfiguration(serviceEndpoint, signingRegion));
-        awsClient = b.build();
-        needNewAwsClient = false;
-    }
-
-<<<<<<< HEAD
-    protected ClientConfiguration buildClientConfiguration(){
-        ClientConfiguration clientConfiguration = new ClientConfiguration();
-        if (StringUtils.isNotBlank(getProxyHost())) {
-            clientConfiguration.setProxyHost(getProxyHost());
-            clientConfiguration.setProxyPort(getProxyPort());
-            if (StringUtils.isNotBlank(getProxyUsername())) {
-                clientConfiguration.setProxyUsername(getProxyUsername());
-                clientConfiguration.setProxyPassword(EncryptionUtil.decrypt(
-                        proxyPassword, proxyPasswordKey));
-=======
-    private ClientConfiguration buildClientConfiguration(){
-        ClientConfiguration clientConfiguration = new ClientConfiguration();
-        if(getProxyHost() != null){
-            clientConfiguration.setProxyHost(getProxyHost());
-            clientConfiguration.setProxyPort(getProxyPort());
-            if(getProxyUsername() != null) {
-                clientConfiguration.setProxyUsername(getProxyUsername());
-                clientConfiguration.setProxyPassword(getProxyPasswort());
->>>>>>> 0dd49e87
-            }
-        }
-        return clientConfiguration;
-    }
-
-    private JSONObject buildJsonDocumentAddition(Properties fields) {
-        if (fields.isEmpty()) {
-            throw new CommitterException(
-                    "Attempting to commit an empty document.");
-        }
-
-        Map<String, Object> documentMap = new HashMap<>();
-        documentMap.put("type", "add");
-        documentMap.put(COULDSEARCH_ID_FIELD,
-                fixBadIdValue(fields.getString(TEMP_TARGET_ID_FIELD)));
-        fields.remove(TEMP_TARGET_ID_FIELD);
-        Map<String, Object> fieldMap = new HashMap<>();
-        for (String key : fields.keySet()) {
-            List<String> values = fields.getStrings(key);
-            if (!COULDSEARCH_ID_FIELD.equals(key)) {
-                /*size = 1 : non-empty single-valued field
-                  size > 1 : non-empty multi-valued field
-                  size = 0 : empty field
-                */
-                String fixedKey = fixKey(key);
-                if (values.size() == 1) {
-                    fieldMap.put(fixedKey, values.get(0));
-                } else if (values.size() > 1) {
-                    fieldMap.put(fixedKey, values);
-                } else {
-                    fieldMap.put(fixedKey, "");
-                }
-            }
-        }
-        documentMap.put("fields", fieldMap);
-        return new JSONObject(documentMap);
-    }
-
-    private String fixBadIdValue(String value) {
-        if (StringUtils.isBlank(value)) {
-            throw new CommitterException("Document id cannot be empty.");
-        }
-
-        if (fixBadIds) {
-            String v = value.replaceAll(
-                    "[^a-zA-Z0-9\\-\\_\\/\\#\\:\\.\\;\\&\\=\\?"
-                            + "\\@\\$\\+\\!\\*'\\(\\)\\,\\%]", "_");
-            v = StringUtil.truncateWithHash(v, 128, "!");
-            if (LOG.isDebugEnabled() && !value.equals(v)) {
-                LOG.debug("Fixed document id from \"" + value + "\" to \""
-                        + v + "\".");
-            }
-            return v;
-        }
-        return value;
-    }
-
-    private String fixKey(String key) {
-        if (FIELD_PATTERN.matcher(key).matches()) {
-            return key;
-        }
-        String fix = key;
-        fix = fix.replaceFirst("^[^a-zA-Z0-9]", "");
-        fix = StringUtils.truncate(fix, 63);
-        fix = fix.replaceAll("[^a-zA-Z0-9_]", "_");
-        fix = fix.toLowerCase(Locale.ENGLISH);
-        LOG.warn("\"" + key + "\" field renamed to \"" + fix + "\" as it "
-                + "does not match CloudSearch required pattern: "
-                + FIELD_PATTERN);
-        return fix;
-    }
-
-    private JSONObject buildJsonDocumentDeletion(String reference) {
-        Map<String, Object> documentMap = new HashMap<>();
-        documentMap.put("type", "delete");
-        documentMap.put(COULDSEARCH_ID_FIELD, fixBadIdValue(reference));
-        return new JSONObject(documentMap);
-    }
-
-    @Override
-    protected void saveToXML(XMLStreamWriter writer) throws XMLStreamException {
-        EnhancedXMLStreamWriter w = new EnhancedXMLStreamWriter(writer);
-        w.writeElementString("serviceEndpoint", serviceEndpoint);
-        w.writeElementString("signingRegion", signingRegion);
-        w.writeElementString("accessKey", accessKey);
-        w.writeElementString("secretKey", secretKey);
-        w.writeElementBoolean("fixBadIds", fixBadIds);
-        w.writeElementString("proxyHost", proxyHost);
-        w.writeElementInteger("proxyPort", proxyPort);
-        w.writeElementString("proxyUsername", proxyUsername);
-<<<<<<< HEAD
-        w.writeElementString("proxyPassword", proxyPassword);
-        saveXMLPasswordKey(w, "proxyPasswordKey", proxyPasswordKey);
-    }
-    private void saveXMLPasswordKey(EnhancedXMLStreamWriter writer, 
-            String field, EncryptionKey key) throws XMLStreamException {
-        if (key == null) {
-            return;
-        }
-        writer.writeElementString(field, key.getValue());
-        if (key.getSource() != null) {
-            writer.writeElementString(
-                    field + "Source", key.getSource().name().toLowerCase());
-        }
-=======
-        w.writeElementString("proxyPassword", proxyPasswort);
-
->>>>>>> 0dd49e87
-    }
-
-    
-    @Override
-    protected void loadFromXml(XMLConfiguration xml) {
-        String endpoint = xml.getString("serviceEndpoint", null);
-        if (StringUtils.isBlank(endpoint)) {
-            endpoint = xml.getString("documentEndpoint", null);
-            if (StringUtils.isNotBlank(endpoint)) {
-                LOG.warn("XML configuration \"documentEndpoint\" is "
-                        + "deprecated. Use \"serviceEndpoint\" instead.");
-            } else {
-                endpoint = getServiceEndpoint();
-            }
-        }
-        setServiceEndpoint(endpoint);
-        setSigningRegion(xml.getString("signingRegion", getSigningRegion()));
-        setAccessKey(xml.getString("accessKey", getAccessKey()));
-        setSecretKey(xml.getString("secretKey", getSecretKey()));
-        setFixBadIds(xml.getBoolean("fixBadIds", isFixBadIds()));
-        setProxyHost(xml.getString("proxyHost", getProxyHost()));
-        setProxyPort(xml.getInt("proxyPort", getProxyPort()));
-        setProxyUsername(xml.getString("proxyUsername", getProxyUsername()));
-<<<<<<< HEAD
-        setProxyPassword(xml.getString("proxyPassword", getProxyPassword()));
-        setProxyPasswordKey(
-                loadXMLPasswordKey(xml, "proxyPasswordKey", proxyPasswordKey));
-    }
-    
-    private EncryptionKey loadXMLPasswordKey(
-            XMLConfiguration xml, String field, EncryptionKey defaultKey) {
-        String xmlKey = xml.getString(field, null);
-        String xmlSource = xml.getString(field + "Source", null);
-        if (StringUtils.isBlank(xmlKey)) {
-            return defaultKey;
-        }
-        EncryptionKey.Source source = null;
-        if (StringUtils.isNotBlank(xmlSource)) {
-            source = EncryptionKey.Source.valueOf(xmlSource.toUpperCase());
-        }
-        return new EncryptionKey(xmlKey, source);
-=======
-        setProxyPasswort(xml.getString("proxyPassword", getProxyPasswort()));
->>>>>>> 0dd49e87
-    }
-
-    @Override
-    public int hashCode() {
-        return new HashCodeBuilder()
-<<<<<<< HEAD
-            .appendSuper(super.hashCode())
-            .append(serviceEndpoint)
-            .append(signingRegion)
-            .append(accessKey)
-            .append(secretKey)
-            .append(fixBadIds)
-            .append(proxyHost)
-            .append(proxyPort)
-            .append(proxyUsername)
-            .append(proxyPassword)
-            .append(proxyPasswordKey)
-            .toHashCode();
-=======
-                .appendSuper(super.hashCode())
-                .append(serviceEndpoint)
-                .append(signingRegion)
-                .append(accessKey)
-                .append(secretKey)
-                .append(fixBadIds)
-                .toHashCode();
->>>>>>> 0dd49e87
-    }
-
-    @Override
-    public boolean equals(Object obj) {
-        if (this == obj) {
-            return true;
-        }
-        if (obj == null) {
-            return false;
-        }
-        if (!(obj instanceof CloudSearchCommitter)) {
-            return false;
-        }
-        CloudSearchCommitter other = (CloudSearchCommitter) obj;
-        return new EqualsBuilder()
-<<<<<<< HEAD
-            .appendSuper(super.equals(obj))
-            .append(serviceEndpoint, other.serviceEndpoint)
-            .append(signingRegion, other.signingRegion)
-            .append(accessKey, other.accessKey)
-            .append(secretKey, other.secretKey)
-            .append(fixBadIds, other.fixBadIds)
-            .append(proxyHost, proxyHost)
-            .append(proxyPort, proxyPort)
-            .append(proxyUsername, proxyUsername)
-            .append(proxyPassword, proxyPassword)
-            .append(proxyPasswordKey, proxyPasswordKey)
-            .isEquals();
-    }
-    
-=======
-                .appendSuper(super.equals(obj))
-                .append(serviceEndpoint, other.serviceEndpoint)
-                .append(signingRegion, other.signingRegion)
-                .append(accessKey, other.accessKey)
-                .append(secretKey, other.secretKey)
-                .append(fixBadIds, other.fixBadIds)
-                .isEquals();
-    }
-
->>>>>>> 0dd49e87
-    @Override
-    public String toString() {
-        return new ToStringBuilder(this, ToStringStyle.SHORT_PREFIX_STYLE)
-                .appendSuper(super.toString())
-                .append("serviceEndpoint", serviceEndpoint)
-                .append("signingRegion", signingRegion)
-                .append("accessKey", accessKey)
-                .append("secretKey", secretKey)
-                .append("fixBadIds", fixBadIds)
-                .append("proxyHost", proxyHost)
-                .append("proxyPort", proxyPort)
-                .append("proxyUsername", proxyUsername)
-                .append("proxyPassword", "*****")
-                .append("proxyPasswordKey", proxyPasswordKey)
-                .toString();
-    }
-}
+/* Copyright 2016-2017 Norconex Inc.
+ *
+ * Licensed under the Apache License, Version 2.0 (the "License");
+ * you may not use this file except in compliance with the License.
+ * You may obtain a copy of the License at
+ *
+ *     http://www.apache.org/licenses/LICENSE-2.0
+ *
+ * Unless required by applicable law or agreed to in writing, software
+ * distributed under the License is distributed on an "AS IS" BASIS,
+ * WITHOUT WARRANTIES OR CONDITIONS OF ANY KIND, either express or implied.
+ * See the License for the specific language governing permissions and
+ * limitations under the License.
+ */
+package com.norconex.committer.cloudsearch;
+
+import java.io.ByteArrayInputStream;
+import java.io.IOException;
+import java.nio.charset.StandardCharsets;
+import java.util.ArrayList;
+import java.util.HashMap;
+import java.util.List;
+import java.util.Locale;
+import java.util.Map;
+import java.util.regex.Pattern;
+
+import javax.xml.stream.XMLStreamException;
+import javax.xml.stream.XMLStreamWriter;
+
+import org.apache.commons.configuration.XMLConfiguration;
+import org.apache.commons.lang3.StringUtils;
+import org.apache.commons.lang3.builder.EqualsBuilder;
+import org.apache.commons.lang3.builder.HashCodeBuilder;
+import org.apache.commons.lang3.builder.ToStringBuilder;
+import org.apache.commons.lang3.builder.ToStringStyle;
+import org.apache.log4j.LogManager;
+import org.apache.log4j.Logger;
+import org.json.JSONObject;
+
+import com.amazonaws.AmazonServiceException;
+import com.amazonaws.ClientConfiguration;
+import com.amazonaws.auth.AWSStaticCredentialsProvider;
+import com.amazonaws.auth.BasicAWSCredentials;
+import com.amazonaws.auth.DefaultAWSCredentialsProviderChain;
+import com.amazonaws.client.builder.AwsClientBuilder.EndpointConfiguration;
+import com.amazonaws.services.cloudsearchdomain.AmazonCloudSearchDomain;
+import com.amazonaws.services.cloudsearchdomain.AmazonCloudSearchDomainClientBuilder;
+import com.amazonaws.services.cloudsearchdomain.model.UploadDocumentsRequest;
+import com.amazonaws.services.cloudsearchdomain.model.UploadDocumentsResult;
+import com.norconex.committer.core.AbstractMappedCommitter;
+import com.norconex.committer.core.CommitterException;
+import com.norconex.committer.core.IAddOperation;
+import com.norconex.committer.core.ICommitOperation;
+import com.norconex.committer.core.IDeleteOperation;
+import com.norconex.commons.lang.StringUtil;
+import com.norconex.commons.lang.encrypt.EncryptionKey;
+import com.norconex.commons.lang.encrypt.EncryptionUtil;
+import com.norconex.commons.lang.map.Properties;
+import com.norconex.commons.lang.time.DurationParser;
+import com.norconex.commons.lang.xml.EnhancedXMLStreamWriter;
+
+/**
+ * <p>
+ * Commits documents to Amazon CloudSearch.
+ * </p>
+ * <h3>Authentication:</h3>
+ * <p>
+ * An access key and security key are required to connect to interact with 
+ * CloudSearch. For enhanced security, it is best to use one of the methods
+ * described in {@link DefaultAWSCredentialsProviderChain} for setting them
+ * (environment variables, system properties, profile file, etc). 
+ * Do not explicitly set "accessKey" and "secretKey" on this class if you 
+ * want to rely on safer methods.
+ * </p>
+ * <h3>CloudSearch ID limitations:</h3>
+ * <p>
+ * As of this writing, CloudSearch has a 128 characters limitation 
+ * on its "id" field. In addition, certain characters are not allowed.
+ * By default, an error will result from trying to submit
+ * documents with an invalid ID. <b>As of 1.3.0</b>, you can get around this by
+ * setting {@link #setFixBadIds(boolean)} to <code>true</code>.  It will
+ * truncate references that are too long and append a hash code to it
+ * representing the truncated part.  It will also convert invalid
+ * characters to underscore.  This approach is not 100% 
+ * collision-free (uniqueness), but it should safely cover the vast 
+ * majority of cases. 
+ * </p>
+ * <p>
+ * If you want to keep the original (non-truncated) URL, make sure you set 
+ * {@link #setKeepSourceReferenceField(boolean)} to <code>true</code>.
+ * </p>
+ *
+ * <h3>Password encryption in XML configuration:</h3>
+ * <p>
+ * As of 1.4.0, it is possible to specify proxy settings, and optionally, have
+ * the supplied password encrypted using {@link EncryptionUtil} or 
+ * encrypt/decrypt scripts package with this library. 
+ * In order for the password to be decrypted properly by the crawler, you need
+ * to specify the encryption key used to encrypt it. The key can be stored
+ * in a few supported locations and a combination of 
+ * <code>proxyPasswordKey</code>
+ * and <code>proxyPasswordKeySource</code> must be specified to properly
+ * locate the key. The supported sources are:
+ * </p> 
+ * <table border="1" summary="">
+ *   <tr>
+ *     <th><code>proxyPasswordKeySource</code></th>
+ *     <th><code>proxyPasswordKey</code></th>
+ *   </tr>
+ *   <tr>
+ *     <td><code>key</code></td>
+ *     <td>The actual encryption key.</td>
+ *   </tr>
+ *   <tr>
+ *     <td><code>file</code></td>
+ *     <td>Path to a file containing the encryption key.</td>
+ *   </tr>
+ *   <tr>
+ *     <td><code>environment</code></td>
+ *     <td>Name of an environment variable containing the key.</td>
+ *   </tr>
+ *   <tr>
+ *     <td><code>property</code></td>
+ *     <td>Name of a JVM system property containing the key.</td>
+ *   </tr>
+ * </table>
+ * 
+ * <h3>XML configuration usage:</h3>
+ * 
+ * <pre>
+ *  &lt;committer class="com.norconex.committer.cloudsearch.CloudSearchCommitter"&gt;
+ *  
+ *      &lt;!-- Mandatory: --&gt;
+ *      &lt;serviceEndpoint&gt;(CloudSearch service endpoint)&lt;/serviceEndpoint&gt;
+ *      
+ *      &lt;!-- Mandatory if not configured elsewhere: --&gt;
+ *      &lt;accessKey&gt;
+ *         (Optional CloudSearch access key. Will be taken from environment 
+ *          when blank.)
+ *      &lt;/accessKey&gt;
+ *      &lt;secretKey&gt;
+ *         (Optional CloudSearch secret key. Will be taken from environment
+ *          when blank.)
+ *      &lt;/secretKey&gt;
+ *      
+ *      &lt;!-- Optional settings: --&gt;
+ *      &lt;fixBadIds&gt;
+ *         [false|true](Forces references to fit into a CloudSearch id field.)
+ *      &lt;/fixBadIds&gt;
+ *      &lt;signingRegion&gt;(CloudSearch signing region)&lt;/signingRegion&gt;
+ *      &lt;proxyHost&gt;...&lt;/proxyHost&gt;
+ *      &lt;proxyPort&gt;...&lt;/proxyPort&gt;
+ *      &lt;proxyUsername&gt;...&lt;/proxyUsername&gt;
+ *      &lt;proxyPassword&gt;...&lt;/proxyPassword&gt;
+ *      &lt;!-- Use the following if password is encrypted. --&gt;
+ *      &lt;proxyPasswordKey&gt;(the encryption key or a reference to it)&lt;/proxyPasswordKey&gt;
+ *      &lt;proxyPasswordKeySource&gt;[key|file|environment|property]&lt;/proxyPasswordKeySource&gt;
+ *      
+ *      &lt;sourceReferenceField keep="[false|true]"&gt;
+ *         (Optional name of field that contains the document reference, when 
+ *         the default document reference is not used.  The reference value
+ *         will be mapped to CloudSearch "id" field, which is mandatory.
+ *         Once re-mapped, this metadata source field is 
+ *         deleted, unless "keep" is set to <code>true</code>.)
+ *      &lt;/sourceReferenceField&gt;
+ *      &lt;sourceContentField keep="[false|true]"&gt;
+ *         (If you wish to use a metadata field to act as the document 
+ *         "content", you can specify that field here.  Default 
+ *         does not take a metadata field but rather the document content.
+ *         Once re-mapped, the metadata source field is deleted,
+ *         unless "keep" is set to <code>true</code>.)
+ *      &lt;/sourceContentField&gt;
+ *      &lt;targetContentField&gt;
+ *         (CloudSearch target field name for a document content/body.
+ *          Default is: content)
+ *      &lt;/targetContentField&gt;
+ *      &lt;commitBatchSize&gt;
+ *          (Max number of docs to send CloudSearch at once. If you experience
+ *           memory problems, lower this number.  Default is 100.)
+ *      &lt;/commitBatchSize&gt;
+ *      &lt;queueDir&gt;(Optional path where to queue files)&lt;/queueDir&gt;
+ *      &lt;queueSize&gt;
+ *          (Max queue size before committing. Default is 1000.)
+ *      &lt;/queueSize&gt;
+ *      &lt;maxRetries&gt;
+ *          (Max retries upon commit failures. Default is 0.)
+ *      &lt;/maxRetries&gt;
+ *      &lt;maxRetryWait&gt;
+ *          (Max delay in milliseconds between retries. Default is 0.)
+ *      &lt;/maxRetryWait&gt;
+ *  &lt;/committer&gt;
+ * </pre>
+ * 
+ * <p>
+ * XML configuration entries expecting millisecond durations
+ * can be provided in human-readable format (English only), as per 
+ * {@link DurationParser} (e.g., "5 minutes and 30 seconds" or "5m30s").
+ * </p> 
+ * 
+ * @author El-Hebri Khiari
+ * @author Pascal Essiembre
+ */
+public class CloudSearchCommitter extends AbstractMappedCommitter {
+
+    private static final Logger LOG = 
+            LogManager.getLogger(CloudSearchCommitter.class);
+    
+    /** 
+     * CouldSearch mandatory field pattern. Characters not matching 
+     * the pattern will be replaced by an underscore.
+     */
+    public static final Pattern FIELD_PATTERN = Pattern.compile(
+            "[a-z0-9][a-z0-9_]{0,63}$");
+    
+    /** CloudSearch mandatory ID field */
+    public static final String COULDSEARCH_ID_FIELD = "id";
+    /** Default CloudSearch content field */
+    public static final String DEFAULT_COULDSEARCH_CONTENT_FIELD = "content";
+    
+    private static final String TEMP_TARGET_ID_FIELD = "__nx.cloudsearch.id";
+    
+    private AmazonCloudSearchDomain awsClient;
+    private boolean needNewAwsClient = true;
+    
+    private String serviceEndpoint;
+    private String signingRegion;
+    private String accessKey;
+    private String secretKey;
+    private boolean fixBadIds;
+    private String proxyHost = null;
+    private int proxyPort = 8080;
+    private String proxyUsername = null;
+    private String proxyPassword = null;
+    private EncryptionKey proxyPasswordKey;    
+    
+    public CloudSearchCommitter() {
+        this(null);
+    }
+    public CloudSearchCommitter(String serviceEndpoint) {
+        this(serviceEndpoint, null);
+    }
+    
+    public CloudSearchCommitter(String serviceEndpoint, String signingRegion) {
+        super();
+        this.serviceEndpoint = serviceEndpoint;
+        this.signingRegion = signingRegion;
+        setTargetContentField(DEFAULT_COULDSEARCH_CONTENT_FIELD);
+        super.setTargetReferenceField(TEMP_TARGET_ID_FIELD);
+    }
+
+    /**
+     * Gets AWS service endpoint.
+     * @return AWS service endpoing
+     * @since 1.2.0.
+     */
+    public String getServiceEndpoint() {
+        return serviceEndpoint;
+    }
+    /**
+     * Sets AWS service endpoint.
+     * @param serviceEndpoint AWS service endpoing
+     * @since 1.2.0.
+     */
+    public void setServiceEndpoint(String serviceEndpoint) {
+        this.serviceEndpoint = serviceEndpoint;
+        needNewAwsClient = true;
+    }
+    /**
+     * Gets the AWS signing region.
+     * @return the AWS signing region
+     * @since 1.2.0.
+     */
+    public String getSigningRegion() {
+        return signingRegion;
+    }
+    /**
+     * Gets the AWS signing region.
+     * @param signingRegion the AWS signing region
+     * @since 1.2.0.
+     */
+    public void setSigningRegion(String signingRegion) {
+        this.signingRegion = signingRegion;
+        needNewAwsClient = true;
+    }
+    /**
+     * Gets the CloudSearch document endpoint. 
+     * @return document endpoint
+     * @deprecated Since 1.2.0, use {@link #setServiceEndpoint(String)}
+     */
+    @Deprecated
+    public String getDocumentEndpoint() {
+        return getServiceEndpoint();
+    }
+    /**
+     * Sets the CloudSearch document endpoint.
+     * @param documentEndpoint document endpoint
+     * @deprecated Since 1.2.0, use {@link #getServiceEndpoint()}
+     */
+    @Deprecated
+    public void setDocumentEndpoint(String documentEndpoint) {
+        setServiceEndpoint(documentEndpoint);
+    }
+
+    /**
+     * Gets the CloudSearch access key. If <code>null</code>, the access key
+     * will be obtained from the environment, as detailed in 
+     * {@link DefaultAWSCredentialsProviderChain}.
+     * @return the access key 
+     */
+    public String getAccessKey() {
+        return accessKey;
+    }
+    /**
+     * Sets the CloudSearch access key.  If <code>null</code>, the access key
+     * will be obtained from the environment, as detailed in 
+     * {@link DefaultAWSCredentialsProviderChain}.
+     * @param accessKey the access key
+     */
+    public void setAccessKey(String accessKey) {
+        this.accessKey = accessKey;
+        needNewAwsClient = true;
+    }
+
+    /**
+     * Gets the CloudSearch secret key. If <code>null</code>, the secret key
+     * will be obtained from the environment, as detailed in 
+     * {@link DefaultAWSCredentialsProviderChain}.
+     * @return the secret key 
+     */
+    public String getSecretKey() {
+        return secretKey;
+    }
+    /**
+     * Sets the CloudSearch secret key.  If <code>null</code>, the secret key
+     * will be obtained from the environment, as detailed in 
+     * {@link DefaultAWSCredentialsProviderChain}.
+     * @param secretKey the secret key
+     */
+    public void setSecretKey(String secretKey) {
+        this.secretKey = secretKey;
+        needNewAwsClient = true;
+    }
+    
+    /**
+     * This method is not supported and will throw an 
+     * {@link UnsupportedOperationException} if invoked.  With CloudSearch,
+     * the target field for a document unique id is always "id".
+     * @param targetReferenceField the target field
+     */
+    @Override
+    public void setTargetReferenceField(String targetReferenceField) {
+        if (!TEMP_TARGET_ID_FIELD.equals(targetReferenceField)
+                && targetReferenceField != null) {
+            LOG.warn("Target reference field is always \"id\" "
+                    + "and cannot be changed.");
+        }
+    }
+
+    /**
+     * Gets whether to fix IDs that are too long for CloudSearch
+     * ID limitation (128 characters max). If <code>true</code>, 
+     * long IDs will be truncated and a hash code representing the 
+     * truncated part will be appended.
+     * @return <code>true</code> to fix IDs that are too long
+     * @since 1.3.0
+     */
+    public boolean isFixBadIds() {
+        return fixBadIds;
+    }
+    /**
+     * Sets whether to fix IDs that are too long for CloudSearch
+     * ID limitation (128 characters max). If <code>true</code>, 
+     * long IDs will be truncated and a hash code representing the 
+     * truncated part will be appended.
+     * @param fixBadIds <code>true</code> to fix IDs that are too long
+     * @since 1.3.0
+     */
+    public void setFixBadIds(boolean fixBadIds) {
+        this.fixBadIds = fixBadIds;
+    }
+    
+    /**
+     * Gets the proxy host.
+     * @return proxy host
+     * @since 1.4.0
+     */
+    public String getProxyHost() {
+        return proxyHost;
+    }
+    /**
+     * Sets the proxy host.
+     * @param proxyHost proxy host
+     * @since 1.4.0
+     */
+    public void setProxyHost(String proxyHost) {
+        this.proxyHost = proxyHost;
+    }
+
+    /**
+     * Gets the proxy port.
+     * @return proxy port
+     * @since 1.4.0
+     */
+    public int getProxyPort() {
+        return proxyPort;
+    }
+    /**
+     * Sets the proxy port.
+     * @param proxyPort proxy port
+     * @since 1.4.0
+     */
+    public void setProxyPort(int proxyPort) {
+        this.proxyPort = proxyPort;
+    }
+
+    /**
+     * Gets the proxy username.
+     * @return proxy username
+     * @since 1.4.0
+     */
+    public String getProxyUsername() {
+        return proxyUsername;
+    }
+    /**
+     * Sets the proxy username
+     * @param proxyUsername proxy username
+     * @since 1.4.0
+     */
+    public void setProxyUsername(String proxyUsername) {
+        this.proxyUsername = proxyUsername;
+    }
+
+    /**
+     * Gets the proxy password.
+     * @return proxy password
+     * @since 1.4.0
+     */
+    public String getProxyPassword() {
+        return proxyPassword;
+    }
+    /**
+     * Sets the proxy password.
+     * @param proxyPassword proxy password
+     * @since 1.4.0
+     */
+    public void setProxyPassword(String proxyPassword) {
+        this.proxyPassword = proxyPassword;
+    }
+    
+    /**
+     * Gets the proxy password encryption key.
+     * @return the password key or <code>null</code> if the password is not
+     * encrypted.
+     * @see EncryptionUtil
+     * @since 1.4.0
+     */
+    public EncryptionKey getProxyPasswordKey() {
+        return proxyPasswordKey;
+    }
+    /**
+     * Sets the proxy password encryption key. Only required when 
+     * the password is encrypted.
+     * @param proxyPasswordKey password key
+     * @see EncryptionUtil
+     * @since 1.4.0
+     */
+    public void setProxyPasswordKey(EncryptionKey proxyPasswordKey) {
+        this.proxyPasswordKey = proxyPasswordKey;
+    }
+    
+    @Override
+    protected void commitBatch(List<ICommitOperation> batch) {        
+        LOG.info("Sending " + batch.size() 
+                + " documents to AWS CloudSearch for addition/deletion.");
+        
+        List<JSONObject> documentBatch = new ArrayList<>();
+        for (ICommitOperation op : batch) {
+            if (op instanceof IAddOperation) {
+               documentBatch.add(buildJsonDocumentAddition(
+                       ((IAddOperation) op).getMetadata()));
+            } else if (op instanceof IDeleteOperation) {
+                documentBatch.add(buildJsonDocumentDeletion(
+                        ((IDeleteOperation) op).getReference()));
+            } else {
+                throw new CommitterException("Unsupported operation:" + op);
+            }
+        }
+
+        uploadBatchToCloudSearch(documentBatch);
+    }
+    
+    private void uploadBatchToCloudSearch(List<JSONObject> documentBatch) {
+        // Convert the JSON list to String and read it as a stream from memory
+        // (for increased performance), for it to be usable by the AWS 
+        // CloudSearch UploadRequest. If memory becomes a concern, consider 
+        // streaming to file.
+        // ArrayList.toString() joins the elements in a JSON-compliant way.
+        byte[] bytes = 
+                documentBatch.toString().getBytes(StandardCharsets.UTF_8);
+        try (ByteArrayInputStream is = new ByteArrayInputStream(bytes)) {
+            UploadDocumentsRequest uploadRequest = new UploadDocumentsRequest();
+            uploadRequest.setContentType("application/json");
+            uploadRequest.setDocuments(is);
+            uploadRequest.setContentLength((long) bytes.length);
+            ensureAWSClient();
+            UploadDocumentsResult result = 
+                    awsClient.uploadDocuments(uploadRequest); 
+            LOG.info(result.getAdds() + " Add requests and "
+                    + result.getDeletes() + " Delete requests "
+                    + "sent to the AWS CloudSearch domain."); 
+        } catch (IOException | AmazonServiceException e) {
+            LOG.error("CloudSearch error: " + e.getMessage());
+            throw new CommitterException(
+                    "Could not upload request to CloudSearch: "
+                            + e.getMessage(), e);
+        }
+    }
+    
+    private synchronized void ensureAWSClient() {
+        if (StringUtils.isBlank(getServiceEndpoint())) {
+            throw new CommitterException("Service endpoint is undefined.");
+        }
+        
+        if (!needNewAwsClient) {
+            return;
+        }
+
+        AmazonCloudSearchDomainClientBuilder b = 
+                AmazonCloudSearchDomainClientBuilder.standard();
+        b.setClientConfiguration(buildClientConfiguration());
+        if (StringUtils.isAnyBlank(accessKey, secretKey)) {
+            b.withCredentials(new DefaultAWSCredentialsProviderChain());
+        } else {
+            b.withCredentials(new AWSStaticCredentialsProvider(
+                    new BasicAWSCredentials(accessKey, secretKey)));
+        }
+        b.withEndpointConfiguration(
+                new EndpointConfiguration(serviceEndpoint, signingRegion));
+        awsClient = b.build();
+        needNewAwsClient = false;
+    }
+
+    protected ClientConfiguration buildClientConfiguration(){
+        ClientConfiguration clientConfiguration = new ClientConfiguration();
+        if (StringUtils.isNotBlank(getProxyHost())) {
+            clientConfiguration.setProxyHost(getProxyHost());
+            clientConfiguration.setProxyPort(getProxyPort());
+            if (StringUtils.isNotBlank(getProxyUsername())) {
+                clientConfiguration.setProxyUsername(getProxyUsername());
+                clientConfiguration.setProxyPassword(EncryptionUtil.decrypt(
+                        proxyPassword, proxyPasswordKey));
+            }
+        }
+        return clientConfiguration;
+    }
+
+    private JSONObject buildJsonDocumentAddition(Properties fields) {
+    	if (fields.isEmpty()) {
+    	    throw new CommitterException(
+    	            "Attempting to commit an empty document.");
+    	}
+    	
+        Map<String, Object> documentMap = new HashMap<>();
+        documentMap.put("type", "add");
+        documentMap.put(COULDSEARCH_ID_FIELD, 
+                fixBadIdValue(fields.getString(TEMP_TARGET_ID_FIELD)));
+        fields.remove(TEMP_TARGET_ID_FIELD);
+        Map<String, Object> fieldMap = new HashMap<>();
+        for (String key : fields.keySet()) {
+            List<String> values = fields.getStrings(key);
+            if (!COULDSEARCH_ID_FIELD.equals(key)) {
+                /*size = 1 : non-empty single-valued field
+                  size > 1 : non-empty multi-valued field
+                  size = 0 : empty field
+                */  
+                String fixedKey = fixKey(key);
+                if (values.size() == 1) {
+                    fieldMap.put(fixedKey, values.get(0));
+                } else if (values.size() > 1){
+                    fieldMap.put(fixedKey, values);
+                } else {
+                    fieldMap.put(fixedKey, "");
+                }
+            }
+        }    
+        documentMap.put("fields", fieldMap);
+        return new JSONObject(documentMap);
+    }
+    
+    private String fixBadIdValue(String value) {
+        if (StringUtils.isBlank(value)) {
+            throw new CommitterException("Document id cannot be empty.");
+        }
+        
+        if (fixBadIds) {
+            String v = value.replaceAll(
+                    "[^a-zA-Z0-9\\-\\_\\/\\#\\:\\.\\;\\&\\=\\?"
+                  + "\\@\\$\\+\\!\\*'\\(\\)\\,\\%]", "_");
+            v = StringUtil.truncateWithHash(v, 128, "!");
+            if (LOG.isDebugEnabled() && !value.equals(v)) {
+                LOG.debug("Fixed document id from \"" + value + "\" to \""
+                        + v + "\".");
+            }
+            return v;
+        }
+        return value;
+    }
+    private String fixKey(String key) {
+        if (FIELD_PATTERN.matcher(key).matches()) {
+            return key;
+        }
+        String fix = key;
+        fix = fix.replaceFirst("^[^a-zA-Z0-9]", "");
+        fix = StringUtils.truncate(fix, 63);
+        fix = fix.replaceAll("[^a-zA-Z0-9_]", "_");
+        fix = fix.toLowerCase(Locale.ENGLISH);
+        LOG.warn("\"" + key + "\" field renamed to \"" + fix + "\" as it "
+                + "does not match CloudSearch required pattern: " 
+                + FIELD_PATTERN);
+        return fix;
+    }
+    
+    private JSONObject buildJsonDocumentDeletion(String reference) {
+        Map<String, Object> documentMap = new HashMap<>();
+        documentMap.put("type", "delete");
+        documentMap.put(COULDSEARCH_ID_FIELD, fixBadIdValue(reference));
+        return new JSONObject(documentMap);
+    }
+
+    @Override
+    protected void saveToXML(XMLStreamWriter writer) throws XMLStreamException {
+        EnhancedXMLStreamWriter w = new EnhancedXMLStreamWriter(writer);
+        w.writeElementString("serviceEndpoint", serviceEndpoint);
+        w.writeElementString("signingRegion", signingRegion);
+        w.writeElementString("accessKey", accessKey);
+        w.writeElementString("secretKey", secretKey);
+        w.writeElementBoolean("fixBadIds", fixBadIds);
+        w.writeElementString("proxyHost", proxyHost);
+        w.writeElementInteger("proxyPort", proxyPort);
+        w.writeElementString("proxyUsername", proxyUsername);
+        w.writeElementString("proxyPassword", proxyPassword);
+        saveXMLPasswordKey(w, "proxyPasswordKey", proxyPasswordKey);
+    }
+    private void saveXMLPasswordKey(EnhancedXMLStreamWriter writer, 
+            String field, EncryptionKey key) throws XMLStreamException {
+        if (key == null) {
+            return;
+        }
+        writer.writeElementString(field, key.getValue());
+        if (key.getSource() != null) {
+            writer.writeElementString(
+                    field + "Source", key.getSource().name().toLowerCase());
+        }
+    }
+
+    
+    @Override
+    protected void loadFromXml(XMLConfiguration xml) {
+        String endpoint = xml.getString("serviceEndpoint", null);
+        if (StringUtils.isBlank(endpoint)) {
+            endpoint = xml.getString("documentEndpoint", null);
+            if (StringUtils.isNotBlank(endpoint)) {
+                LOG.warn("XML configuration \"documentEndpoint\" is "
+                        + "deprecated. Use \"serviceEndpoint\" instead.");
+            } else {
+                endpoint = getServiceEndpoint();
+            }
+        }
+        setServiceEndpoint(endpoint);
+        setSigningRegion(xml.getString("signingRegion", getSigningRegion()));
+        setAccessKey(xml.getString("accessKey", getAccessKey()));
+        setSecretKey(xml.getString("secretKey", getSecretKey()));
+        setFixBadIds(xml.getBoolean("fixBadIds", isFixBadIds()));
+        setProxyHost(xml.getString("proxyHost", getProxyHost()));
+        setProxyPort(xml.getInt("proxyPort", getProxyPort()));
+        setProxyUsername(xml.getString("proxyUsername", getProxyUsername()));
+        setProxyPassword(xml.getString("proxyPassword", getProxyPassword()));
+        setProxyPasswordKey(
+                loadXMLPasswordKey(xml, "proxyPasswordKey", proxyPasswordKey));
+    }
+    
+    private EncryptionKey loadXMLPasswordKey(
+            XMLConfiguration xml, String field, EncryptionKey defaultKey) {
+        String xmlKey = xml.getString(field, null);
+        String xmlSource = xml.getString(field + "Source", null);
+        if (StringUtils.isBlank(xmlKey)) {
+            return defaultKey;
+        }
+        EncryptionKey.Source source = null;
+        if (StringUtils.isNotBlank(xmlSource)) {
+            source = EncryptionKey.Source.valueOf(xmlSource.toUpperCase());
+        }
+        return new EncryptionKey(xmlKey, source);
+    }
+    
+    @Override
+    public int hashCode() {
+        return new HashCodeBuilder()
+            .appendSuper(super.hashCode())
+            .append(serviceEndpoint)
+            .append(signingRegion)
+            .append(accessKey)
+            .append(secretKey)
+            .append(fixBadIds)
+            .append(proxyHost)
+            .append(proxyPort)
+            .append(proxyUsername)
+            .append(proxyPassword)
+            .append(proxyPasswordKey)
+            .toHashCode();
+    }
+
+    @Override
+    public boolean equals(Object obj) {
+        if (this == obj) {
+            return true;
+        }
+        if (obj == null) {
+            return false;
+        }
+        if (!(obj instanceof CloudSearchCommitter)) {
+            return false;
+        }
+        CloudSearchCommitter other = (CloudSearchCommitter) obj;
+        return new EqualsBuilder()
+            .appendSuper(super.equals(obj))
+            .append(serviceEndpoint, other.serviceEndpoint)
+            .append(signingRegion, other.signingRegion)
+            .append(accessKey, other.accessKey)
+            .append(secretKey, other.secretKey)
+            .append(fixBadIds, other.fixBadIds)
+            .append(proxyHost, proxyHost)
+            .append(proxyPort, proxyPort)
+            .append(proxyUsername, proxyUsername)
+            .append(proxyPassword, proxyPassword)
+            .append(proxyPasswordKey, proxyPasswordKey)
+            .isEquals();
+    }
+    
+    @Override
+    public String toString() {
+        return new ToStringBuilder(this, ToStringStyle.SHORT_PREFIX_STYLE)
+                .appendSuper(super.toString())
+                .append("serviceEndpoint", serviceEndpoint)
+                .append("signingRegion", signingRegion)
+                .append("accessKey", accessKey)
+                .append("secretKey", secretKey)
+                .append("fixBadIds", fixBadIds)
+                .append("proxyHost", proxyHost)
+                .append("proxyPort", proxyPort)
+                .append("proxyUsername", proxyUsername)
+                .append("proxyPassword", "*****")
+                .append("proxyPasswordKey", proxyPasswordKey)
+                .toString();
+    }
+}