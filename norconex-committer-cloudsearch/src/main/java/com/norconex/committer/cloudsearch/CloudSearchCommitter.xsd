--- conflicted
+++ resolved
@@ -1,61 +1,58 @@
-<?xml version="1.0" encoding="UTF-8"?>
-<!-- 
-   Copyright 2017 Norconex Inc.
-
-   Licensed under the Apache License, Version 2.0 (the "License");
-   you may not use this file except in compliance with the License.
-   You may obtain a copy of the License at
-
-       http://www.apache.org/licenses/LICENSE-2.0
-
-   Unless required by applicable law or agreed to in writing, software
-   distributed under the License is distributed on an "AS IS" BASIS,
-   WITHOUT WARRANTIES OR CONDITIONS OF ANY KIND, either express or implied.
-   See the License for the specific language governing permissions and
-   limitations under the License.
--->
-<xs:schema xmlns:xs="http://www.w3.org/2001/XMLSchema">
-
-  <xs:include schemaLocation="/com/norconex/committer/core/AbstractMappedCommitter.xsd"></xs:include>
-  
-  <xs:element name="committer">
-    <xs:complexType>
-      <xs:complexContent> 
-        <xs:extension base="AbstractMappedCommitter">
-          <xs:all>
-            <xs:element name="serviceEndpoint" type="nonEmptyString" minOccurs="1" maxOccurs="1" />
-            <xs:element name="signingRegion" type="nonEmptyString" minOccurs="0" maxOccurs="1" />
-            <xs:element name="accessKey" type="nonEmptyString" minOccurs="0" maxOccurs="1" />
-            <xs:element name="secretKey" type="nonEmptyString" minOccurs="0" maxOccurs="1" />
-            <xs:element name="fixBadIds" type="xs:boolean" minOccurs="0" maxOccurs="1" />
-            <xs:element name="proxyHost" type="nonEmptyString" minOccurs="0" maxOccurs="1" />
-            <xs:element name="proxyPort" type="xs:int" minOccurs="0" maxOccurs="1" />
-            <xs:element name="proxyUsername" type="nonEmptyString" minOccurs="0" maxOccurs="1" />
-            <xs:element name="proxyPassword" type="nonEmptyString" minOccurs="0" maxOccurs="1" />
-<<<<<<< HEAD
-=======
-            <xs:element name="proxyPasswordKey" type="nonEmptyString" minOccurs="0" maxOccurs="1"/>
-            <xs:element name="proxyPasswordKeySource" type="passwordKeySourceType" minOccurs="0" maxOccurs="1"/>
->>>>>>> 034836b9
-          </xs:all>
-        </xs:extension> 
-      </xs:complexContent>
-    </xs:complexType>
-  </xs:element>
-
-  <xs:simpleType name="nonEmptyString">
-    <xs:restriction base="xs:string">
-      <xs:minLength value="1"/>
-    </xs:restriction>
-  </xs:simpleType>
-
-  <xs:simpleType name="passwordKeySourceType">
-    <xs:restriction base="xs:string">
-      <xs:enumeration value="key"/>
-      <xs:enumeration value="file"/>
-      <xs:enumeration value="environment"/>
-      <xs:enumeration value="property"/>
-    </xs:restriction>
-  </xs:simpleType>
-    
-</xs:schema>
+<?xml version="1.0" encoding="UTF-8"?>
+<!-- 
+   Copyright 2017 Norconex Inc.
+
+   Licensed under the Apache License, Version 2.0 (the "License");
+   you may not use this file except in compliance with the License.
+   You may obtain a copy of the License at
+
+       http://www.apache.org/licenses/LICENSE-2.0
+
+   Unless required by applicable law or agreed to in writing, software
+   distributed under the License is distributed on an "AS IS" BASIS,
+   WITHOUT WARRANTIES OR CONDITIONS OF ANY KIND, either express or implied.
+   See the License for the specific language governing permissions and
+   limitations under the License.
+-->
+<xs:schema xmlns:xs="http://www.w3.org/2001/XMLSchema">
+
+  <xs:include schemaLocation="/com/norconex/committer/core/AbstractMappedCommitter.xsd"></xs:include>
+  
+  <xs:element name="committer">
+    <xs:complexType>
+      <xs:complexContent> 
+        <xs:extension base="AbstractMappedCommitter">
+          <xs:all>
+            <xs:element name="serviceEndpoint" type="nonEmptyString" minOccurs="1" maxOccurs="1" />
+            <xs:element name="signingRegion" type="nonEmptyString" minOccurs="0" maxOccurs="1" />
+            <xs:element name="accessKey" type="nonEmptyString" minOccurs="0" maxOccurs="1" />
+            <xs:element name="secretKey" type="nonEmptyString" minOccurs="0" maxOccurs="1" />
+            <xs:element name="fixBadIds" type="xs:boolean" minOccurs="0" maxOccurs="1" />
+            <xs:element name="proxyHost" type="nonEmptyString" minOccurs="0" maxOccurs="1" />
+            <xs:element name="proxyPort" type="xs:int" minOccurs="0" maxOccurs="1" />
+            <xs:element name="proxyUsername" type="nonEmptyString" minOccurs="0" maxOccurs="1" />
+            <xs:element name="proxyPassword" type="nonEmptyString" minOccurs="0" maxOccurs="1" />
+            <xs:element name="proxyPasswordKey" type="nonEmptyString" minOccurs="0" maxOccurs="1"/>
+            <xs:element name="proxyPasswordKeySource" type="passwordKeySourceType" minOccurs="0" maxOccurs="1"/>
+          </xs:all>
+        </xs:extension> 
+      </xs:complexContent>
+    </xs:complexType>
+  </xs:element>
+
+  <xs:simpleType name="nonEmptyString">
+    <xs:restriction base="xs:string">
+      <xs:minLength value="1"/>
+    </xs:restriction>
+  </xs:simpleType>
+
+  <xs:simpleType name="passwordKeySourceType">
+    <xs:restriction base="xs:string">
+      <xs:enumeration value="key"/>
+      <xs:enumeration value="file"/>
+      <xs:enumeration value="environment"/>
+      <xs:enumeration value="property"/>
+    </xs:restriction>
+  </xs:simpleType>
+    
+</xs:schema>